name: aws-deploy

on:
  push:
    paths-ignore:
      - '**.md'

jobs:
  pre-commit:
    name: Run pre-commit hooks against all files
    runs-on: ubuntu-latest
    steps:
      - uses: actions/checkout@v2
      - uses: actions/setup-python@v2
        with:
<<<<<<< HEAD
          python-version: '3.8'
=======
          python-version: '3.10'
>>>>>>> a8ea2451
      - uses: pre-commit/action@v2.0.2

  deploy:
    name: Deploy CloudFormation templates and configure Tower
    runs-on: ubuntu-latest
    needs: pre-commit
    if: github.ref == 'refs/heads/main'
    strategy:
      matrix:
        job-environment:
          - workflows-nextflow-dev
          - workflows-nextflow-prod
          - org-sagebase-strides-ampad-workflows
        include:
          - job-environment: workflows-nextflow-dev
            sceptre-suffix: dev
            tower-url: https://tower-dev.sagebionetworks.org
          - job-environment: workflows-nextflow-prod
            sceptre-suffix: prod
            tower-url: https://tower.sagebionetworks.org
          - job-environment: org-sagebase-strides-ampad-workflows
            sceptre-suffix: ampad
            tower-url: https://tower.sagebionetworks.org
    environment: ${{ matrix.job-environment }}
    steps:

      - name: Checkout repository
        uses: actions/checkout@v2

      - name: Set up python 3.10
        uses: actions/setup-python@v2
        with:
          python-version: '3.10'

      - name: Install pipenv
        run: python -m pip install pipenv

      - name: Set up dependency caching
        uses: actions/cache@v2
        with:
          path: ~/.local/share/virtualenvs
          key: ${{ runner.os }}-pipenv-v2-${{ hashFiles('**/Pipfile.lock') }}
          restore-keys: |
            ${{ runner.os }}-pipenv-v2-

      - name: Install dependencies
        if: steps.pipenv-cache.outputs.cache-hit != 'true'
        env:
          PIPENV_NOSPIN: 'true'
          WORKON_HOME: ~/.local/share/virtualenvs
          PIPENV_CACHE_DIR: ~/.local/share/pipcache
        run: |
          pipenv install --dev

      - name: Assume AWS role in dev account
        uses: aws-actions/configure-aws-credentials@v1
        with:
          aws-access-key-id: ${{ secrets.CI_USER_ACCESS_KEY_ID }}
          aws-secret-access-key: ${{ secrets.CI_USER_SECRET_ACCESS_KEY }}
          aws-region: us-east-1
          role-to-assume: ${{ secrets.CI_ROLE_TO_ASSUME }}
          role-duration-seconds: 3600

      - name: Deploy common configuration
        run: >
          pipenv run sceptre --var-file=src/sceptre/variables/${{ matrix.sceptre-suffix }}.yaml
          launch common --yes

      - name: Deploy infrastructure configuration
        run: >
          pipenv run sceptre --var-file=src/sceptre/variables/${{ matrix.sceptre-suffix }}.yaml
          launch infra-${{ matrix.sceptre-suffix }} --yes

      - name: Deploy projects configuration
        run: >
          pipenv run sceptre --var-file=src/sceptre/variables/${{ matrix.sceptre-suffix }}.yaml
          launch projects-${{ matrix.sceptre-suffix }} --yes

      - name: Wait for Nextflow Tower to be up
        uses: nev7n/wait_for_response@v1
        with:
          url: ${{ matrix.tower-url }}
          responseCode: 200
          timeout: 1800000  # 30 minutes
          interval: 30000   # 30 seconds

      - name: Configure projects in Tower
        run: pipenv run bin/configure-tower-projects.py config/projects-${{ matrix.sceptre-suffix }}
        env:
          NXF_TOWER_TOKEN: ${{ secrets.TOWER_TOKEN }}
          NXF_TOWER_API_URL: ${{ matrix.tower-url }}/api<|MERGE_RESOLUTION|>--- conflicted
+++ resolved
@@ -13,11 +13,7 @@
       - uses: actions/checkout@v2
       - uses: actions/setup-python@v2
         with:
-<<<<<<< HEAD
-          python-version: '3.8'
-=======
           python-version: '3.10'
->>>>>>> a8ea2451
       - uses: pre-commit/action@v2.0.2
 
   deploy:
